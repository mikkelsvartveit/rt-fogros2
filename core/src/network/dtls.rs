use std::{net::SocketAddr, pin::Pin, str::FromStr, time::Duration};
use udp_stream::{UdpListener, UdpStream};

use openssl::{
    pkey::PKey,
    ssl::{Ssl, SslAcceptor, SslConnector, SslContext, SslMethod, SslVerifyMode},
    x509::X509,
};

use tokio::{
    io::{AsyncReadExt, AsyncWriteExt},
    time::timeout,
};

use crate::structs::{GDPChannel, GDPName, GDPPacket, GdpAction};
use tokio::sync::mpsc::{self, Sender};

const UDP_BUFFER_SIZE: usize = 17480; // 17kb
const UDP_TIMEOUT: u64 = 10 * 1000; // 10sec

static SERVER_CERT: &'static [u8] = include_bytes!("../../resources/router.pem");
static SERVER_KEY: &'static [u8] = include_bytes!("../../resources/router-private.pem");
const SERVER_DOMAIN: &'static str = "pourali.com";

fn ssl_acceptor(certificate: &[u8], private_key: &[u8]) -> std::io::Result<SslContext> {
    let mut acceptor_builder = SslAcceptor::mozilla_intermediate(SslMethod::dtls())?;
    acceptor_builder.set_certificate(&&X509::from_pem(certificate)?)?;
    acceptor_builder.set_private_key(&&PKey::private_key_from_pem(private_key)?)?;
    acceptor_builder.check_private_key()?;
    let acceptor = acceptor_builder.build();
    Ok(acceptor.into_context())
}

pub async fn dtls_listener(
    addr: &'static str, rib_tx: Sender<GDPPacket>, channel_tx: Sender<GDPChannel>,
<<<<<<< HEAD
)  {
    let listener = UdpListener::bind(SocketAddr::from_str(addr).unwrap()).await.unwrap();
=======
) -> std::io::Result<()> {
    let listener = UdpListener::bind(SocketAddr::from_str("127.0.0.1:8989").unwrap()).await?;
>>>>>>> 28fe545b
    let acceptor = ssl_acceptor(SERVER_CERT, SERVER_KEY).unwrap();
    loop {
        let (socket, _) = listener.accept().await.unwrap();
        let acceptor = acceptor.clone();
        tokio::spawn(async move {
            let ssl = Ssl::new(&acceptor).unwrap();
            let mut stream = tokio_openssl::SslStream::new(ssl, socket).unwrap();
            Pin::new(&mut stream).accept().await.unwrap();
            let mut buf = vec![0u8; UDP_BUFFER_SIZE];
            loop {
                let n = match timeout(Duration::from_millis(UDP_TIMEOUT), stream.read(&mut buf))
                    .await
                    .unwrap() // shouldn't unwrap here after timed out
                {
                    Ok(len) => len,
                    Err(_) => {
                        return;
                    }
                };
                stream.write_all(&buf[0..n]).await.unwrap();
            }
        });
    }
}

<<<<<<< HEAD

#[tokio::main]
pub async fn dtls_test_client(
    addr: &'static str,
) -> std::io::Result<SslContext>{
    let stream = UdpStream::connect(SocketAddr::from_str(addr).unwrap()).await?;
=======
async fn dtls_test_client() -> std::io::Result<SslContext> {
    let stream = UdpStream::connect(SocketAddr::from_str("127.0.0.1:8080").unwrap()).await?;
>>>>>>> 28fe545b

    let mut connector_builder = SslConnector::builder(SslMethod::dtls())?;
    connector_builder.set_verify(SslVerifyMode::NONE);
    let connector = connector_builder.build().configure().unwrap();
    let ssl = connector.into_ssl(SERVER_DOMAIN).unwrap();
    let mut stream = tokio_openssl::SslStream::new(ssl, stream).unwrap();
    Pin::new(&mut stream).connect().await.unwrap();
    let mut buffer = String::new();
    loop {
        std::io::stdin().read_line(&mut buffer)?;
        stream.write_all(buffer.as_bytes()).await?;
        let mut buf = vec![0u8; 1024];
        let n = stream.read(&mut buf).await?;
        print!("-> {}", String::from_utf8_lossy(&buf[..n]));
    }
}<|MERGE_RESOLUTION|>--- conflicted
+++ resolved
@@ -33,13 +33,10 @@
 
 pub async fn dtls_listener(
     addr: &'static str, rib_tx: Sender<GDPPacket>, channel_tx: Sender<GDPChannel>,
-<<<<<<< HEAD
-)  {
-    let listener = UdpListener::bind(SocketAddr::from_str(addr).unwrap()).await.unwrap();
-=======
-) -> std::io::Result<()> {
-    let listener = UdpListener::bind(SocketAddr::from_str("127.0.0.1:8989").unwrap()).await?;
->>>>>>> 28fe545b
+) {
+    let listener = UdpListener::bind(SocketAddr::from_str(addr).unwrap())
+        .await
+        .unwrap();
     let acceptor = ssl_acceptor(SERVER_CERT, SERVER_KEY).unwrap();
     loop {
         let (socket, _) = listener.accept().await.unwrap();
@@ -65,17 +62,9 @@
     }
 }
 
-<<<<<<< HEAD
-
 #[tokio::main]
-pub async fn dtls_test_client(
-    addr: &'static str,
-) -> std::io::Result<SslContext>{
+pub async fn dtls_test_client(addr: &'static str) -> std::io::Result<SslContext> {
     let stream = UdpStream::connect(SocketAddr::from_str(addr).unwrap()).await?;
-=======
-async fn dtls_test_client() -> std::io::Result<SslContext> {
-    let stream = UdpStream::connect(SocketAddr::from_str("127.0.0.1:8080").unwrap()).await?;
->>>>>>> 28fe545b
 
     let mut connector_builder = SslConnector::builder(SslMethod::dtls())?;
     connector_builder.set_verify(SslVerifyMode::NONE);
